--- conflicted
+++ resolved
@@ -11,30 +11,17 @@
 type PNProtocol struct {
 	n  int
 	bo binary.ByteOrder
-<<<<<<< HEAD
-	id int
-=======
 	bf BufferFactory
->>>>>>> fa77d4ab
 }
 
 // Create a {packet, N} protocol.
 // The n means how many bytes of the packet header.
 // The 'bo' used to define packet header's byte order.
-<<<<<<< HEAD
-//
-func PacketN(n int, bo binary.ByteOrder, id int) *PNProtocol {
-=======
 func PacketN(n int, bo binary.ByteOrder, bf BufferFactory) *PNProtocol {
->>>>>>> fa77d4ab
 	return &PNProtocol{
-		n:  8,
+		n:  n,
 		bo: bo,
-<<<<<<< HEAD
-		id: id,
-=======
 		bf: bf,
->>>>>>> fa77d4ab
 	}
 }
 
@@ -45,42 +32,30 @@
 
 // Create a packet writer.
 func (p PNProtocol) NewWriter() PacketWriter {
-	return NewPNWriter(p.n, p.bo, p.id)
+	return NewPNWriter(p.n, p.bo)
 }
 
 // Create a packet reader.
 func (p PNProtocol) NewReader() PacketReader {
-	return NewPNReader(p.n, p.bo, p.id)
+	return NewPNReader(p.n, p.bo)
 }
 
 // The {packet, N} writer.
 type PNWriter struct {
 	SimpleSettings
-<<<<<<< HEAD
-	n  int
-	bo binary.ByteOrder
-	id int
-=======
 	n    int
 	bo   binary.ByteOrder
 	head []byte
->>>>>>> fa77d4ab
 }
 
 // Create a new instance of {packet, N} writer.
 // The n means how many bytes of the packet header.
 // The 'bo' used to define packet header's byte order.
-func NewPNWriter(n int, bo binary.ByteOrder, id int) *PNWriter {
+func NewPNWriter(n int, bo binary.ByteOrder) *PNWriter {
 	return &PNWriter{
-<<<<<<< HEAD
-		n:  n,
-		bo: bo,
-		id: id,
-=======
 		n:    n,
 		bo:   bo,
 		head: make([]byte, n),
->>>>>>> fa77d4ab
 	}
 }
 
@@ -91,11 +66,6 @@
 	}
 
 	switch w.n {
-<<<<<<< HEAD
-	case 8:
-		w.bo.PutUint32(buffer.Get(), uint32(w.id))
-		w.bo.PutUint32(buffer.Get()[4:], uint32(size))
-=======
 	case 1:
 		w.head[0] = byte(buffer.Len())
 	case 2:
@@ -104,7 +74,6 @@
 		w.bo.PutUint32(w.head, uint32(buffer.Len()))
 	case 8:
 		w.bo.PutUint64(w.head, uint64(buffer.Len()))
->>>>>>> fa77d4ab
 	default:
 		panic("unsupported packet head size")
 	}
@@ -125,18 +94,16 @@
 	SimpleSettings
 	n    int
 	bo   binary.ByteOrder
-	id   int
 	head []byte
 }
 
 // Create a new instance of {packet, N} reader.
 // The n means how many bytes of the packet header.
 // The 'bo' used to define packet header's byte order.
-func NewPNReader(n int, bo binary.ByteOrder, id int) *PNReader {
+func NewPNReader(n int, bo binary.ByteOrder) *PNReader {
 	return &PNReader{
 		n:    n,
 		bo:   bo,
-		id:   id,
 		head: make([]byte, n),
 	}
 }
@@ -150,14 +117,14 @@
 	size := 0
 
 	switch r.n {
-	//case 1:
-	//	size = int(r.head[0])
-	//case 2:
-	//	size = int(r.bo.Uint16(r.head))
-	//case 4:
-	//	size = int(r.bo.Uint32(r.head))
+	case 1:
+		size = int(r.head[0])
+	case 2:
+		size = int(r.bo.Uint16(r.head))
+	case 4:
+		size = int(r.bo.Uint32(r.head))
 	case 8:
-		size = int(r.bo.Uint32(r.head[4:]))
+		size = int(r.bo.Uint64(r.head))
 	default:
 		panic("unsupported packet head size")
 	}
